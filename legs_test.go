package legs_test

import (
	"context"
<<<<<<< HEAD
=======
	"io"
	"io/ioutil"
>>>>>>> 7a2ce4ca
	"testing"
	"time"

	"github.com/ipfs/go-datastore"
	dssync "github.com/ipfs/go-datastore/sync"
<<<<<<< HEAD
=======
	gsimpl "github.com/ipfs/go-graphsync/impl"
	gsnet "github.com/ipfs/go-graphsync/network"
	"github.com/ipld/go-ipld-prime"
>>>>>>> 7a2ce4ca

	// dagjson codec registered for encoding
	datatransfer "github.com/filecoin-project/go-data-transfer/impl"
	dtnetwork "github.com/filecoin-project/go-data-transfer/network"
	gstransport "github.com/filecoin-project/go-data-transfer/transport/graphsync"
	legs "github.com/filecoin-project/go-legs"
	"github.com/filecoin-project/go-legs/test"
	_ "github.com/ipld/go-ipld-prime/codec/dagcbor"
	_ "github.com/ipld/go-ipld-prime/codec/dagjson"
	cidlink "github.com/ipld/go-ipld-prime/linking/cid"
	basicnode "github.com/ipld/go-ipld-prime/node/basic"
	"github.com/libp2p/go-libp2p"
	"github.com/libp2p/go-libp2p-core/host"
)

func mkTestHost() host.Host {
	h, _ := libp2p.New(context.Background())
	return h
}

func initPubSub(t *testing.T, srcStore, dstStore datastore.Batching) (host.Host, host.Host, legs.LegPublisher, legs.LegSubscriber) {
	srcHost := mkTestHost()
	srcLnkS := test.MkLinkSystem(srcStore)
	lp, err := legs.NewPublisher(context.Background(), srcHost, srcStore, srcLnkS, "legs/testtopic")
	if err != nil {
		t.Fatal(err)
	}

	dstHost := mkTestHost()
	srcHost.Peerstore().AddAddrs(dstHost.ID(), dstHost.Addrs(), time.Hour)
	dstHost.Peerstore().AddAddrs(srcHost.ID(), srcHost.Addrs(), time.Hour)
	if err := srcHost.Connect(context.Background(), dstHost.Peerstore().PeerInfo(dstHost.ID())); err != nil {
		t.Fatal(err)
	}
	dstLnkS := test.MkLinkSystem(dstStore)
	ls, err := legs.NewSubscriber(context.Background(), dstHost, dstStore, dstLnkS, "legs/testtopic", nil)
	if err != nil {
		t.Fatal(err)
	}
	return srcHost, dstHost, lp, ls
}

func TestRoundTrip(t *testing.T) {
	// Init legs publisher and subscriber
	srcStore := dssync.MutexWrap(datastore.NewMapDatastore())
	dstStore := dssync.MutexWrap(datastore.NewMapDatastore())
	_, _, lp, ls := initPubSub(t, srcStore, dstStore)

	watcher, cncl := ls.OnChange()

	// Update root with item
	itm := basicnode.NewString("hello world")
	lnk, err := test.Store(srcStore, itm)
	if err != nil {
		t.Fatal(err)
	}

	t.Cleanup(func() {
		cncl()
		lp.Close()
		ls.Close()
	})

	// per https://github.com/libp2p/go-libp2p-pubsub/blob/e6ad80cf4782fca31f46e3a8ba8d1a450d562f49/gossipsub_test.go#L103
	// we don't seem to have a way to manually trigger needed gossip-sub heartbeats for mesh establishment.
	time.Sleep(time.Second)

	if err := lp.UpdateRoot(context.Background(), lnk.(cidlink.Link).Cid); err != nil {
		t.Fatal(err)
	}

	select {
	case <-time.After(time.Second * 5):
		t.Fatal("timed out waiting for sync to propogate")
	case downstream := <-watcher:
		if !downstream.Equals(lnk.(cidlink.Link).Cid) {
			t.Fatalf("sync'd sid unexpected %s vs %s", downstream, lnk)
		}
		if _, err := dstStore.Get(datastore.NewKey(downstream.String())); err != nil {
			t.Fatalf("data not in receiver store: %v", err)
		}
	}
}

func TestRoundTripExistingDataTransfer(t *testing.T) {
	// Init legs publisher and subscriber
	srcHost := mkTestHost()
	srcStore := dssync.MutexWrap(datastore.NewMapDatastore())
	fakeLsys := cidlink.DefaultLinkSystem()
	srcLnkS := mkLinkSystem(srcStore)

	gsnet := gsnet.NewFromLibp2pHost(srcHost)
	gs := gsimpl.New(context.Background(), gsnet, fakeLsys)
	tp := gstransport.NewTransport(srcHost.ID(), gs)
	dtNet := dtnetwork.NewFromLibp2pHost(srcHost)

	// DataTransfer channels use this file to track cidlist of exchanges
	// NOTE: It needs to be initialized for the datatransfer not to fail, but
	// it has no other use outside the cidlist, so I don't think it should be
	// exposed publicly. It's only used for the life of a data transfer.
	// In the future, once an empty directory is accepted as input, it
	// this may be removed.
	tmpDir, err := ioutil.TempDir("", "go-legs")
	if err != nil {
		t.Fatal(err)
	}
	dt, err := datatransfer.NewDataTransfer(srcStore, tmpDir, dtNet, tp)
	if err != nil {
		t.Fatal(err)
	}
	dt.Start(context.Background())
	lp, err := legs.NewPublisherFromExisting(context.Background(), dt, srcHost, "legs/testtopic", srcLnkS)
	if err != nil {
		t.Fatal(err)
	}

	dstHost := mkTestHost()
	srcHost.Peerstore().AddAddrs(dstHost.ID(), dstHost.Addrs(), time.Hour)
	dstHost.Peerstore().AddAddrs(srcHost.ID(), srcHost.Addrs(), time.Hour)
	if err := srcHost.Connect(context.Background(), dstHost.Peerstore().PeerInfo(dstHost.ID())); err != nil {
		t.Fatal(err)
	}
	dstStore := dssync.MutexWrap(datastore.NewMapDatastore())
	dstLnkS := mkLinkSystem(dstStore)
	ls, err := legs.NewSubscriber(context.Background(), dstHost, dstStore, dstLnkS, "legs/testtopic")
	if err != nil {
		t.Fatal(err)
	}

	watcher, cncl := ls.OnChange()

	// Update root with item
	itm := basicnode.NewString("hello world")
	lnk, err := mkRoot(srcStore, itm)
	if err != nil {
		t.Fatal(err)
	}

	t.Cleanup(func() {
		cncl()
		lp.Close()
		ls.Close()
	})

	// per https://github.com/libp2p/go-libp2p-pubsub/blob/e6ad80cf4782fca31f46e3a8ba8d1a450d562f49/gossipsub_test.go#L103
	// we don't seem to have a way to manually trigger needed gossip-sub heartbeats for mesh establishment.
	time.Sleep(time.Second)

	if err := lp.UpdateRoot(context.Background(), lnk.(cidlink.Link).Cid); err != nil {
		t.Fatal(err)
	}

	select {
	case <-time.After(time.Second * 5):
		t.Fatal("timed out waiting for sync to propogate")
	case downstream := <-watcher:
		if !downstream.Equals(lnk.(cidlink.Link).Cid) {
			t.Fatalf("sync'd sid unexpected %s vs %s", downstream, lnk)
		}
		if _, err := dstStore.Get(datastore.NewKey(downstream.String())); err != nil {
			t.Fatalf("data not in receiver store: %v", err)
		}
	}
}

func TestSetAndFilterPeerPolicy(t *testing.T) {
	// Init legs publisher and subscriber
	srcStore := dssync.MutexWrap(datastore.NewMapDatastore())
	dstStore := dssync.MutexWrap(datastore.NewMapDatastore())
	_, dstHost, lp, ls := initPubSub(t, srcStore, dstStore)

	// Set policy to filter dstHost, which is not the one generating the update.
	err := ls.SetPolicyHandler(legs.FilterPeerPolicy(dstHost.ID()))
	if err != nil {
		t.Fatal(err)
	}
	// per https://github.com/libp2p/go-libp2p-pubsub/blob/e6ad80cf4782fca31f46e3a8ba8d1a450d562f49/gossipsub_test.go#L103
	// we don't seem to have a way to manually trigger needed gossip-sub heartbeats for mesh establishment.
	time.Sleep(time.Second)

	watcher, cncl := ls.OnChange()

	// Update root with item
	np := basicnode.Prototype__Any{}
	nb := np.NewBuilder()
	ma, _ := nb.BeginMap(2)
	ma.AssembleKey().AssignString("hey")
	ma.AssembleValue().AssignString("it works!")
	ma.AssembleKey().AssignString("yes")
	ma.AssembleValue().AssignBool(true)
	ma.Finish()
	n := nb.Build()
	lnk, err := test.Store(srcStore, n)
	if err != nil {
		t.Fatal(err)
	}

	t.Cleanup(func() {
		cncl()
		lp.Close()
		ls.Close()
	})

	if err = lp.UpdateRoot(context.Background(), lnk.(cidlink.Link).Cid); err != nil {
		t.Fatal(err)
	}

	select {
	case <-time.After(time.Second * 3):
	case <-watcher:
		t.Fatal("something was exchanged, and that is wrong")
	}
}<|MERGE_RESOLUTION|>--- conflicted
+++ resolved
@@ -2,22 +2,14 @@
 
 import (
 	"context"
-<<<<<<< HEAD
-=======
-	"io"
 	"io/ioutil"
->>>>>>> 7a2ce4ca
 	"testing"
 	"time"
 
 	"github.com/ipfs/go-datastore"
 	dssync "github.com/ipfs/go-datastore/sync"
-<<<<<<< HEAD
-=======
 	gsimpl "github.com/ipfs/go-graphsync/impl"
 	gsnet "github.com/ipfs/go-graphsync/network"
-	"github.com/ipld/go-ipld-prime"
->>>>>>> 7a2ce4ca
 
 	// dagjson codec registered for encoding
 	datatransfer "github.com/filecoin-project/go-data-transfer/impl"
@@ -107,7 +99,7 @@
 	srcHost := mkTestHost()
 	srcStore := dssync.MutexWrap(datastore.NewMapDatastore())
 	fakeLsys := cidlink.DefaultLinkSystem()
-	srcLnkS := mkLinkSystem(srcStore)
+	srcLnkS := test.MkLinkSystem(srcStore)
 
 	gsnet := gsnet.NewFromLibp2pHost(srcHost)
 	gs := gsimpl.New(context.Background(), gsnet, fakeLsys)
@@ -141,8 +133,8 @@
 		t.Fatal(err)
 	}
 	dstStore := dssync.MutexWrap(datastore.NewMapDatastore())
-	dstLnkS := mkLinkSystem(dstStore)
-	ls, err := legs.NewSubscriber(context.Background(), dstHost, dstStore, dstLnkS, "legs/testtopic")
+	dstLnkS := test.MkLinkSystem(dstStore)
+	ls, err := legs.NewSubscriber(context.Background(), dstHost, dstStore, dstLnkS, "legs/testtopic", nil)
 	if err != nil {
 		t.Fatal(err)
 	}
@@ -151,7 +143,7 @@
 
 	// Update root with item
 	itm := basicnode.NewString("hello world")
-	lnk, err := mkRoot(srcStore, itm)
+	lnk, err := test.Store(srcStore, itm)
 	if err != nil {
 		t.Fatal(err)
 	}
